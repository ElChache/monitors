/**
 * Monitors AI System
 * 
 * This module provides a complete AI provider abstraction system with:
 * - Support for Claude (Anthropic) and OpenAI providers
 * - Automatic failover and error handling
 * - Cost tracking and optimization
 * - Health monitoring and metrics
 * - Provider-agnostic interface
 */

// Core types and interfaces
export type {
  AIPrompt,
  AIResponse,
  AIProviderType,
  AIProviderHealth,
  AIProviderConfig,
  AIProviderMetrics,
  AICostMetrics,
  ClaudeConfig,
  OpenAIConfig,
  AIError
} from './types/index.js';

export {
  AIProviderStatus,
  AIErrorType,
  AIProviderError,
  AIPromptSchema,
  AIResponseSchema,
  AIProviderConfigSchema,
  AIProviderHealthSchema
} from './types/index.js';

// Provider implementations
export { BaseAIProvider } from './providers/base.js';
export { ClaudeProvider } from './providers/claude.js';
export { OpenAIProvider } from './providers/openai.js';

// Main AI Manager
export {
  AIManager,
  createAIManager,
  getGlobalAIManager,
  initializeAIManager
} from './manager.js';

// AI Services
export {
<<<<<<< HEAD
  NotificationGenerationService,
  generateNotification,
  determineUrgency,
  getActionRecommendations,
  UrgencyLevel,
  NotificationType,
  ToneStyle,
  type MonitorData,
  type UserContext,
  type NotificationContext,
  type GeneratedNotification
} from './services/notificationGeneration.js';
=======
  PromptClassificationService,
  classifyPrompt,
  isValidMonitorPrompt,
  MonitorType,
  EntityType,
  ConditionType,
  MonitoringFrequency,
  type ExtractedEntity,
  type ExtractedCondition,
  type FrequencyRecommendation,
  type PromptClassificationResult
} from './services/promptClassification.js';
>>>>>>> 76b2c8f6

// Convenience functions for common use cases

/**
 * Simple function to generate AI response with default configuration
 * Uses the global AI manager instance
 */
export async function generateAIResponse(
  content: string,
  options: {
    maxTokens?: number;
    temperature?: number;
    systemPrompt?: string;
    preferredProvider?: AIProviderType;
    context?: Record<string, any>;
  } = {}
): Promise<AIResponse> {
  const prompt: AIPrompt = {
    content,
    role: 'user',
    maxTokens: options.maxTokens,
    temperature: options.temperature,
    context: {
      system: options.systemPrompt,
      ...options.context
    }
  };

  const manager = getGlobalAIManager();
  return await manager.generateResponse(prompt, options.preferredProvider);
}

/**
 * Check if AI system is healthy and ready
 */
export async function isAISystemHealthy(): Promise<boolean> {
  try {
    const manager = getGlobalAIManager();
    const healthChecks = await manager.getProvidersHealth();
    
    return healthChecks.some(health => 
      health.status === 'healthy' || health.status === 'warning'
    );
  } catch {
    return false;
  }
}

/**
 * Get current AI system metrics
 */
export async function getAISystemStatus(): Promise<{
  healthy: boolean;
  providers: AIProviderHealth[];
  metrics: AIProviderMetrics[];
  costs: AICostMetrics[];
}> {
  const manager = getGlobalAIManager();
  
  const [providers, metrics] = await Promise.all([
    manager.getProvidersHealth(),
    Promise.resolve(manager.getProvidersMetrics())
  ]);
  
  const costs = manager.getCostMetrics();
  const healthy = providers.some(p => p.status === 'healthy' || p.status === 'warning');

  return {
    healthy,
    providers,
    metrics,
    costs
  };
}

/**
 * Utility function to validate AI prompt before sending
 */
export function validateAIPrompt(prompt: Partial<AIPrompt>): AIPrompt {
  return AIPromptSchema.parse(prompt);
}

/**
 * Create a system prompt for monitor-related AI tasks
 */
export function createMonitorSystemPrompt(context: {
  task: 'classify' | 'extract' | 'analyze' | 'generate';
  domain?: string;
  instructions?: string;
}): string {
  const basePrompt = `You are an AI assistant specialized in helping users create and manage real-world monitors.

Your role is to help users track real-world conditions and changes through natural language descriptions.`;

  const taskPrompts = {
    classify: `
Task: Classify the user's request to determine if they want to monitor a current state or detect changes over time.

Guidelines:
- STATE monitors track current values (e.g., "What is Tesla's current stock price?")
- CHANGE monitors detect when something changes (e.g., "Tell me when Tesla stock goes above $200")
- Always provide reasoning for your classification
- Extract key parameters like thresholds, entities, and conditions`,

    extract: `
Task: Extract relevant facts and data from web content for monitor evaluation.

Guidelines:
- Focus on numerical values, dates, status indicators, and key metrics
- Provide confidence scores for extracted data
- Note the source and freshness of information
- Handle various data formats (tables, text, structured data)`,

    analyze: `
Task: Analyze monitor data to determine if trigger conditions have been met.

Guidelines:
- Compare current values with historical data and thresholds
- Identify significant changes or trends
- Provide clear reasoning for trigger decisions
- Consider data quality and confidence levels`,

    generate: `
Task: Generate natural language content for monitor notifications and explanations.

Guidelines:
- Create clear, concise, and actionable notifications
- Explain what changed and why it matters
- Use appropriate urgency levels
- Personalize based on user context and preferences`
  };

  let prompt = basePrompt + (taskPrompts[context.task] || '');

  if (context.domain) {
    prompt += `\n\nDomain: ${context.domain}`;
  }

  if (context.instructions) {
    prompt += `\n\nSpecific Instructions: ${context.instructions}`;
  }

  return prompt;
}<|MERGE_RESOLUTION|>--- conflicted
+++ resolved
@@ -48,7 +48,20 @@
 
 // AI Services
 export {
-<<<<<<< HEAD
+  PromptClassificationService,
+  classifyPrompt,
+  isValidMonitorPrompt,
+  MonitorType,
+  EntityType,
+  ConditionType,
+  MonitoringFrequency,
+  type ExtractedEntity,
+  type ExtractedCondition,
+  type FrequencyRecommendation,
+  type PromptClassificationResult
+} from './services/promptClassification.js';
+
+export {
   NotificationGenerationService,
   generateNotification,
   determineUrgency,
@@ -61,20 +74,6 @@
   type NotificationContext,
   type GeneratedNotification
 } from './services/notificationGeneration.js';
-=======
-  PromptClassificationService,
-  classifyPrompt,
-  isValidMonitorPrompt,
-  MonitorType,
-  EntityType,
-  ConditionType,
-  MonitoringFrequency,
-  type ExtractedEntity,
-  type ExtractedCondition,
-  type FrequencyRecommendation,
-  type PromptClassificationResult
-} from './services/promptClassification.js';
->>>>>>> 76b2c8f6
 
 // Convenience functions for common use cases
 
